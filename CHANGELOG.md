--- conflicted
+++ resolved
@@ -12,7 +12,6 @@
 
 # Change Log
 
-<<<<<<< HEAD
 ## 2.0.0-alpha.1
 
 This release focuses on relocating the property inspector functionality to a dedicated `@streamdeck/ui` module.
@@ -36,7 +35,7 @@
 This release focuses on preparing plugins for protection.
 
 - Remove manifest namespace.
-=======
+
 ## 1.4.0
 
 ### ✨ New
@@ -46,7 +45,6 @@
 ### ♻️ Update
 
 - Device size now reflects visible canvas size of scalable devices, for example Stream Deck Mobile and Virtual Stream Deck.
->>>>>>> 477afed7
 
 ## 1.3.1
 
