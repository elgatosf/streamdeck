--- conflicted
+++ resolved
@@ -16,11 +16,8 @@
 
 ### ♻️ Update
 
-<<<<<<< HEAD
 -   Improve documentation for profile switching.
-=======
 -   Update dependencies.
->>>>>>> 382705c6
 
 ## 1.2.1
 
