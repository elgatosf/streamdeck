{
    "name": "@elgato/streamdeck",
    "version": "1.3.1",
    "description": "The official Node.js SDK for creating Stream Deck plugins.",
    "main": "./dist/index.js",
    "type": "module",
    "engines": {
        "node": ">=20.5.1"
    },
    "files": [
        "./dist/*.js",
        "./dist/*.d.ts",
        "./types/**/*d.ts"
    ],
    "exports": {
        ".": {
            "browser": {
                "default": "./dist/browser.js",
                "types": "./dist/browser.d.ts"
            },
            "default": {
                "default": "./dist/index.js",
                "types": "./dist/index.d.ts"
            }
        }
    },
    "scripts": {
        "build": "rm -rf ./dist && rollup --config rollup.config.mjs && npm run types",
        "watch": "rollup --config rollup.config.mjs --watch --watch.onEnd=\"npm run types\"",
        "types": "rm -rf ./types && mkdir types && cp -r ./dist/types ./",
        "lint": "eslint --max-warnings 0",
        "lint:fix": "prettier . --write",
        "preversion": "npm run build && npm test && npm run lint",
        "test": "jest",
        "test:coverage": "jest --coverage",
        "test:watch": "jest --watch"
    },
    "prettier": "@elgato/prettier-config",
    "repository": {
        "type": "git",
        "url": "git+https://github.com/elgatosf/streamdeck.git"
    },
    "keywords": [
        "elgato",
        "stream deck",
        "plugin",
        "sdk",
        "framework",
        "marketplace",
        "maker"
    ],
    "author": {
        "name": "Elgato",
        "url": "https://www.elgato.com"
    },
    "license": "MIT",
    "bugs": {
        "url": "https://github.com/elgatosf/streamdeck/issues"
    },
    "homepage": "https://github.com/elgatosf/streamdeck#readme",
    "devDependencies": {
        "@elgato/prettier-config": "^0.2.4",
        "@eslint/js": "^9.18.0",
        "@rollup/plugin-node-resolve": "^16.0.0",
        "@rollup/plugin-typescript": "^12.1.2",
        "@swc/core": "^1.10.9",
        "@swc/jest": "^0.2.37",
        "@tsconfig/node20": "^20.1.4",
        "@types/eslint__js": "^8.42.3",
        "@types/jest": "^29.5.14",
        "@types/node": "^22.10.10",
        "@types/ws": "^8.5.14",
        "@typescript-eslint/eslint-plugin": "^8.21.0",
        "@typescript-eslint/parser": "^8.21.0",
        "eslint": "^9.18.0",
        "eslint-plugin-jsdoc": "^50.6.2",
        "jest": "^29.7.0",
        "jest-environment-jsdom": "^29.7.0",
        "jest-websocket-mock": "^2.5.0",
        "prettier": "^3.4.2",
        "rollup": "^4.32.0",
        "rollup-plugin-import-css": "^3.5.5",
        "typescript": "^5.7.3",
        "typescript-eslint": "^8.21.0"
    },
    "dependencies": {
<<<<<<< HEAD
        "@elgato/icons": "^1.0.2",
        "@elgato/schemas": "^0.4.0",
=======
        "@elgato/schemas": "^0.4.1",
>>>>>>> d9d18656
        "lit": "^3.2.1",
        "ws": "^8.18.0"
    }
}<|MERGE_RESOLUTION|>--- conflicted
+++ resolved
@@ -84,12 +84,8 @@
         "typescript-eslint": "^8.21.0"
     },
     "dependencies": {
-<<<<<<< HEAD
         "@elgato/icons": "^1.0.2",
-        "@elgato/schemas": "^0.4.0",
-=======
         "@elgato/schemas": "^0.4.1",
->>>>>>> d9d18656
         "lit": "^3.2.1",
         "ws": "^8.18.0"
     }
