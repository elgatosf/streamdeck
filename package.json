--- conflicted
+++ resolved
@@ -84,12 +84,8 @@
         "typescript-eslint": "^8.8.0"
     },
     "dependencies": {
-<<<<<<< HEAD
-        "@elgato/schemas": "^0.3.1",
+        "@elgato/schemas": "^0.4.0",
         "lit": "^3.2.1",
-=======
-        "@elgato/schemas": "^0.4.0",
->>>>>>> e7bdd5f8
         "ws": "^8.17.1"
     }
 }