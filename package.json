{
    "name": "@elgato/streamdeck",
<<<<<<< HEAD
    "version": "2.0.0-alpha.2",
=======
    "version": "1.4.1",
>>>>>>> 3160b383
    "description": "The official Node.js SDK for creating Stream Deck plugins.",
    "main": "./dist/index.js",
    "type": "module",
    "engines": {
        "node": ">=20.5.1"
    },
    "files": [
        "./dist/*.js",
        "./dist/*.d.ts",
        "./types/**/*d.ts"
    ],
    "exports": "./dist/index.js",
    "types": "./dist/index.d.ts",
    "scripts": {
        "build": "rm -rf ./dist && rollup --config rollup.config.mjs && npm run types",
        "watch": "rollup --config rollup.config.mjs --watch --watch.onEnd=\"npm run types\"",
        "types": "rm -rf ./types && mkdir types && cp -r ./dist/types ./",
        "lint": "eslint --max-warnings 0",
        "lint:fix": "prettier . --write",
        "preversion": "npm run build && npm test && npm run lint",
        "test": "jest",
        "test:coverage": "jest --coverage",
        "test:watch": "jest --watch"
    },
    "prettier": "@elgato/prettier-config",
    "repository": {
        "type": "git",
        "url": "git+https://github.com/elgatosf/streamdeck.git"
    },
    "keywords": [
        "elgato",
        "stream deck",
        "plugin",
        "sdk",
        "framework",
        "marketplace",
        "maker"
    ],
    "author": {
        "name": "Elgato",
        "url": "https://www.elgato.com"
    },
    "license": "MIT",
    "bugs": {
        "url": "https://github.com/elgatosf/streamdeck/issues"
    },
    "homepage": "https://github.com/elgatosf/streamdeck#readme",
    "devDependencies": {
        "@elgato/prettier-config": "^0.2.4",
        "@eslint/js": "^9.18.0",
        "@rollup/plugin-node-resolve": "^16.0.0",
        "@rollup/plugin-typescript": "^12.1.2",
        "@swc/core": "^1.10.9",
        "@swc/jest": "^0.2.37",
        "@tsconfig/node20": "^20.1.4",
        "@types/eslint__js": "^8.42.3",
        "@types/jest": "^29.5.14",
        "@types/node": "^22.10.10",
        "@types/ws": "^8.5.14",
        "@typescript-eslint/eslint-plugin": "^8.21.0",
        "@typescript-eslint/parser": "^8.21.0",
        "eslint": "^9.18.0",
        "eslint-plugin-jsdoc": "^50.6.2",
        "jest": "^29.7.0",
        "jest-environment-jsdom": "^29.7.0",
        "jest-websocket-mock": "^2.5.0",
        "prettier": "^3.4.2",
        "rollup": "^4.32.0",
        "typescript": "^5.7.3",
        "typescript-eslint": "^8.21.0"
    },
    "dependencies": {
        "@elgato/schemas": "^0.4.8",
        "ws": "^8.18.0"
    }
}<|MERGE_RESOLUTION|>--- conflicted
+++ resolved
@@ -1,10 +1,6 @@
 {
     "name": "@elgato/streamdeck",
-<<<<<<< HEAD
     "version": "2.0.0-alpha.2",
-=======
-    "version": "1.4.1",
->>>>>>> 3160b383
     "description": "The official Node.js SDK for creating Stream Deck plugins.",
     "main": "./dist/index.js",
     "type": "module",
