import type { IDisposable, JsonObject } from "@elgato/utils";
import { randomUUID } from "node:crypto";

import type { DidReceiveGlobalSettings, DidReceiveSettings } from "../api/index.js";
<<<<<<< HEAD
import { Action } from "./actions/action.js";
=======
import type { IDisposable } from "../common/disposable.js";
import { ActionEvent } from "../common/events/index.js";
import type { JsonObject } from "../common/json.js";
>>>>>>> e20725f3
import { actionStore } from "./actions/store.js";
import { connection } from "./connection.js";
import { ActionEvent } from "./events/action-event.js";
import { DidReceiveGlobalSettingsEvent, type DidReceiveSettingsEvent } from "./events/index.js";
import { requiresVersion } from "./validation.js";

let __useExperimentalMessageIdentifiers = false;

export const settings = {
	/**
	 * Available from Stream Deck 7.1; determines whether message identifiers should be sent when getting
	 * action-instance or global settings.
	 *
	 * When `true`, the did-receive events associated with settings are only emitted when the action-instance
	 * or global settings are changed in the property inspector.
	 * @returns The value.
	 */
	get useExperimentalMessageIdentifiers(): boolean {
		return __useExperimentalMessageIdentifiers;
	},

	/**
	 * Available from Stream Deck 7.1; determines whether message identifiers should be sent when getting
	 * action-instance or global settings.
	 *
	 * When `true`, the did-receive events associated with settings are only emitted when the action-instance
	 * or global settings are changed in the property inspector.
	 */
	set useExperimentalMessageIdentifiers(value: boolean) {
		requiresVersion(7.1, connection.version, "Message identifiers");
		__useExperimentalMessageIdentifiers = value;
	},

	/**
	 * Gets the global settings associated with the plugin.
	 * @template T The type of global settings associated with the plugin.
	 * @returns Promise containing the plugin's global settings.
	 */
	getGlobalSettings: <T extends JsonObject = JsonObject>(): Promise<T> => {
		return new Promise((resolve) => {
			connection.once("didReceiveGlobalSettings", (ev: DidReceiveGlobalSettings<T>) => resolve(ev.payload.settings));
			connection.send({
				event: "getGlobalSettings",
				context: connection.registrationParameters.pluginUUID,
				id: randomUUID(),
			});
		});
	},

	/**
	 * Occurs when the global settings are requested, or when the the global settings were updated in
	 * the property inspector.
	 * @template T The type of settings associated with the action.
	 * @param listener Function to be invoked when the event occurs.
	 * @returns A disposable that removes the listener.
	 */
	onDidReceiveGlobalSettings: <T extends JsonObject = JsonObject>(
		listener: (ev: DidReceiveGlobalSettingsEvent<T>) => void,
	): IDisposable => {
		return connection.disposableOn("didReceiveGlobalSettings", (ev: DidReceiveGlobalSettings<T>) => {
			// Do nothing when the global settings were requested.
			if (settings.useExperimentalMessageIdentifiers && ev.id) {
				return;
			}

			listener(new DidReceiveGlobalSettingsEvent(ev));
		});
	},

	/**
	 * Occurs when the settings associated with an action instance are requested, or when the the settings
	 * were updated in the property inspector.
	 * @template T The type of settings associated with the action.
	 * @param listener Function to be invoked when the event occurs.
	 * @returns A disposable that removes the listener.
	 */
	onDidReceiveSettings: <T extends JsonObject = JsonObject>(
		listener: (ev: DidReceiveSettingsEvent<T>) => void,
	): IDisposable => {
		return connection.disposableOn("didReceiveSettings", (ev: DidReceiveSettings<T>) => {
			// Do nothing when the action's settings were requested.
			if (settings.useExperimentalMessageIdentifiers && ev.id) {
				return;
			}

			const action = actionStore.getActionById(ev.context);
			if (action) {
				listener(new ActionEvent(action, ev));
			}
		});
	},

	/**
	 * Sets the global settings associated the plugin; these settings are only available to this plugin,
	 * and should be used to persist information securely.
	 * @param settings Settings to save.
	 * @example
	 * streamDeck.settings.setGlobalSettings({
	 *   apiKey,
	 *   connectedDate: new Date()
	 * })
	 */
	setGlobalSettings: async <T extends JsonObject>(settings: T): Promise<void> => {
		await connection.send({
			event: "setGlobalSettings",
			context: connection.registrationParameters.pluginUUID,
			payload: settings,
		});
	},
};<|MERGE_RESOLUTION|>--- conflicted
+++ resolved
@@ -2,13 +2,6 @@
 import { randomUUID } from "node:crypto";
 
 import type { DidReceiveGlobalSettings, DidReceiveSettings } from "../api/index.js";
-<<<<<<< HEAD
-import { Action } from "./actions/action.js";
-=======
-import type { IDisposable } from "../common/disposable.js";
-import { ActionEvent } from "../common/events/index.js";
-import type { JsonObject } from "../common/json.js";
->>>>>>> e20725f3
 import { actionStore } from "./actions/store.js";
 import { connection } from "./connection.js";
 import { ActionEvent } from "./events/action-event.js";
