import type {
	DialDown,
	DialRotate,
	DialUp,
	DidReceiveResources,
	KeyDown,
	KeyUp,
	Manifest,
	TitleParametersDidChange,
	TouchTap,
	WillAppear,
	WillDisappear,
} from "../../api/index.js";
import type { IDisposable } from "../../common/disposable.js";
import { ActionEvent } from "../../common/events/index.js";
import type { JsonObject } from "../../common/json.js";
import { Lazy } from "../../common/lazy.js";
import { connection } from "../connection.js";
import type {
	DialDownEvent,
	DialRotateEvent,
	DialUpEvent,
	DidReceiveResourcesEvent,
	KeyDownEvent,
	KeyUpEvent,
	TitleParametersDidChangeEvent,
	TouchTapEvent,
	WillAppearEvent,
	WillDisappearEvent,
<<<<<<< HEAD
} from "../events";
import { getManifest } from "../manifest";
import { settings } from "../settings";
import { ui } from "../ui";
import { Action } from "./action";
import { ActionContext } from "./context";
import { DialAction } from "./dial";
import { KeyAction } from "./key";
import type { SingletonAction } from "./singleton-action";
import { actionStore, ReadOnlyActionStore } from "./store";
=======
} from "../events/index.js";
import { getManifest } from "../manifest.js";
import { onDidReceiveSettings } from "../settings.js";
import { ui } from "../ui.js";
import { Action } from "./action.js";
import { ActionContext } from "./context.js";
import { DialAction } from "./dial.js";
import { KeyAction } from "./key.js";
import type { SingletonAction } from "./singleton-action.js";
import { actionStore, ReadOnlyActionStore } from "./store.js";
>>>>>>> 36675a65

const manifest = new Lazy<Manifest | null>(() => getManifest());

/**
 * Provides functions, and information, for interacting with Stream Deck actions.
 */
class ActionService extends ReadOnlyActionStore {
	/**
	 * Initializes a new instance of the {@link ActionService} class.
	 */
	constructor() {
		super();

		// Adds the action to the store.
		connection.prependListener("willAppear", (ev) => {
			const action = ev.payload.controller === "Encoder" ? new DialAction(ev) : new KeyAction(ev);
			actionStore.set(action);
		});

		// Remove the action from the store.
		connection.prependListener("willDisappear", (ev) => actionStore.delete(ev.context));
	}

	/**
	 * Occurs when the user presses a dial (Stream Deck +).
	 * @template T The type of settings associated with the action.
	 * @param listener Function to be invoked when the event occurs.
	 * @returns A disposable that, when disposed, removes the listener.
	 */
	public onDialDown<T extends JsonObject = JsonObject>(listener: (ev: DialDownEvent<T>) => void): IDisposable {
		return connection.disposableOn("dialDown", (ev: DialDown<T>) => {
			const action = actionStore.getActionById(ev.context);
			if (action?.isDial()) {
				listener(new ActionEvent(action, ev));
			}
		});
	}

	/**
	 * Occurs when the user rotates a dial (Stream Deck +).
	 * @template T The type of settings associated with the action.
	 * @param listener Function to be invoked when the event occurs.
	 * @returns A disposable that, when disposed, removes the listener.
	 */
	public onDialRotate<T extends JsonObject = JsonObject>(listener: (ev: DialRotateEvent<T>) => void): IDisposable {
		return connection.disposableOn("dialRotate", (ev: DialRotate<T>) => {
			const action = actionStore.getActionById(ev.context);
			if (action?.isDial()) {
				listener(new ActionEvent(action, ev));
			}
		});
	}

	/**
	 * Occurs when the user releases a pressed dial (Stream Deck +).
	 * @template T The type of settings associated with the action.
	 * @param listener Function to be invoked when the event occurs.
	 * @returns A disposable that, when disposed, removes the listener.
	 */
	public onDialUp<T extends JsonObject = JsonObject>(listener: (ev: DialUpEvent<T>) => void): IDisposable {
		return connection.disposableOn("dialUp", (ev: DialUp<T>) => {
			const action = actionStore.getActionById(ev.context);
			if (action?.isDial()) {
				listener(new ActionEvent(action, ev));
			}
		});
	}

	/**
	 * Occurs when the resources were updated within the property inspector.
	 * @param listener Function to be invoked when the event occurs.
	 * @returns A disposable that, when disposed, removes the listener.
	 */
	public onDidReceiveResources<T extends JsonObject = JsonObject>(
		listener: (ev: DidReceiveResourcesEvent<T>) => void,
	): IDisposable {
		return connection.disposableOn("didReceiveResources", (ev: DidReceiveResources<T>) => {
			// When the id is defined, the resources were requested, so we don't propagate the event.
			if (ev.id !== undefined) {
				return;
			}

			const action = actionStore.getActionById(ev.context);
			if (action) {
				listener(new ActionEvent(action, ev));
			}
		});
	}

	/**
	 * Occurs when the user presses a action down.
	 * @template T The type of settings associated with the action.
	 * @param listener Function to be invoked when the event occurs.
	 * @returns A disposable that, when disposed, removes the listener.
	 */
	public onKeyDown<T extends JsonObject = JsonObject>(listener: (ev: KeyDownEvent<T>) => void): IDisposable {
		return connection.disposableOn("keyDown", (ev: KeyDown<T>) => {
			const action = actionStore.getActionById(ev.context);
			if (action?.isKey()) {
				listener(new ActionEvent(action, ev));
			}
		});
	}

	/**
	 * Occurs when the user releases a pressed action.
	 * @template T The type of settings associated with the action.
	 * @param listener Function to be invoked when the event occurs.
	 * @returns A disposable that, when disposed, removes the listener.
	 */
	public onKeyUp<T extends JsonObject = JsonObject>(listener: (ev: KeyUpEvent<T>) => void): IDisposable {
		return connection.disposableOn("keyUp", (ev: KeyUp<T>) => {
			const action = actionStore.getActionById(ev.context);
			if (action?.isKey()) {
				listener(new ActionEvent(action, ev));
			}
		});
	}

	/**
	 * Occurs when the user updates an action's title settings in the Stream Deck application. See also {@link Action.setTitle}.
	 * @template T The type of settings associated with the action.
	 * @param listener Function to be invoked when the event occurs.
	 * @returns A disposable that, when disposed, removes the listener.
	 */
	public onTitleParametersDidChange<T extends JsonObject = JsonObject>(
		listener: (ev: TitleParametersDidChangeEvent<T>) => void,
	): IDisposable {
		return connection.disposableOn("titleParametersDidChange", (ev: TitleParametersDidChange<T>) => {
			const action = actionStore.getActionById(ev.context);
			if (action) {
				listener(new ActionEvent(action, ev));
			}
		});
	}

	/**
	 * Occurs when the user taps the touchscreen (Stream Deck +).
	 * @template T The type of settings associated with the action.
	 * @param listener Function to be invoked when the event occurs.
	 * @returns A disposable that, when disposed, removes the listener.
	 */
	public onTouchTap<T extends JsonObject = JsonObject>(listener: (ev: TouchTapEvent<T>) => void): IDisposable {
		return connection.disposableOn("touchTap", (ev: TouchTap<T>) => {
			const action = actionStore.getActionById(ev.context);
			if (action?.isDial()) {
				listener(new ActionEvent(action, ev));
			}
		});
	}

	/**
	 * Occurs when an action appears on the Stream Deck due to the user navigating to another page, profile, folder, etc. This also occurs during startup if the action is on the "front
	 * page". An action refers to _all_ types of actions, e.g. keys, dials,
	 * @template T The type of settings associated with the action.
	 * @param listener Function to be invoked when the event occurs.
	 * @returns A disposable that, when disposed, removes the listener.
	 */
	public onWillAppear<T extends JsonObject = JsonObject>(listener: (ev: WillAppearEvent<T>) => void): IDisposable {
		return connection.disposableOn("willAppear", (ev: WillAppear<T>) => {
			const action = actionStore.getActionById(ev.context);
			if (action) {
				listener(new ActionEvent(action, ev));
			}
		});
	}

	/**
	 * Occurs when an action disappears from the Stream Deck due to the user navigating to another page, profile, folder, etc. An action refers to _all_ types of actions, e.g. keys,
	 * dials, touchscreens, pedals, etc.
	 * @template T The type of settings associated with the action.
	 * @param listener Function to be invoked when the event occurs.
	 * @returns A disposable that, when disposed, removes the listener.
	 */
	public onWillDisappear<T extends JsonObject = JsonObject>(
		listener: (ev: WillDisappearEvent<T>) => void,
	): IDisposable {
		return connection.disposableOn("willDisappear", (ev: WillDisappear<T>) =>
			listener(new ActionEvent(new ActionContext(ev), ev)),
		);
	}

	/**
	 * Registers the action with the Stream Deck, routing all events associated with the {@link SingletonAction.manifestId} to the specified {@link action}.
	 * @param action The action to register.
	 * @example
	 * ＠action({ UUID: "com.elgato.test.action" })
	 * class MyCustomAction extends SingletonAction {
	 *     export function onKeyDown(ev: KeyDownEvent) {
	 *         // Do some awesome thing.
	 *     }
	 * }
	 *
	 * streamDeck.actions.registerAction(new MyCustomAction());
	 */
	public registerAction<TAction extends SingletonAction<TSettings>, TSettings extends JsonObject = JsonObject>(
		action: TAction,
	): void {
		if (action.manifestId === undefined) {
			throw new Error("The action's manifestId cannot be undefined.");
		}

		if (manifest.value !== null && !manifest.value.Actions.some((a) => a.UUID === action.manifestId)) {
			throw new Error(`The action's manifestId was not found within the manifest: ${action.manifestId}`);
		}

		// Routes an event to the action, when the applicable listener is defined on the action.
		const { manifestId } = action;
		const route = <TEventArgs extends RoutingEvent<TSettings>>(
			fn: (listener: (ev: TEventArgs) => void) => IDisposable,
			listener: ((ev: TEventArgs) => Promise<void> | void) | undefined,
		): void => {
			const boundedListener = listener?.bind(action);
			if (boundedListener === undefined) {
				return;
			}

			fn.bind(action)(async (ev) => {
				if (ev.action.manifestId == manifestId) {
					await boundedListener(ev);
				}
			});
		};

		// Route each of the action events.
		route(this.onDialDown, action.onDialDown);
		route(this.onDialUp, action.onDialUp);
		route(this.onDialRotate, action.onDialRotate);
		route(ui.onSendToPlugin, action.onSendToPlugin);
		route(this.onDidReceiveResources, action.onDidReceiveResources);
		route(settings.onDidReceiveSettings, action.onDidReceiveSettings);
		route(this.onKeyDown, action.onKeyDown);
		route(this.onKeyUp, action.onKeyUp);
		route(ui.onDidAppear, action.onPropertyInspectorDidAppear);
		route(ui.onDidDisappear, action.onPropertyInspectorDidDisappear);
		route(this.onTitleParametersDidChange, action.onTitleParametersDidChange);
		route(this.onTouchTap, action.onTouchTap);
		route(this.onWillAppear, action.onWillAppear);
		route(this.onWillDisappear, action.onWillDisappear);
	}
}

/**
 * Service for interacting with Stream Deck actions.
 */
export const actionService = new ActionService();

export { type ActionService };

/**
 * Event associated with an {@link Action}.
 */
type RoutingEvent<T extends JsonObject> = {
	/**
	 * The {@link Action} the event is associated with.
	 */
	action: Action<T> | ActionContext;
};<|MERGE_RESOLUTION|>--- conflicted
+++ resolved
@@ -27,21 +27,9 @@
 	TouchTapEvent,
 	WillAppearEvent,
 	WillDisappearEvent,
-<<<<<<< HEAD
-} from "../events";
-import { getManifest } from "../manifest";
-import { settings } from "../settings";
-import { ui } from "../ui";
-import { Action } from "./action";
-import { ActionContext } from "./context";
-import { DialAction } from "./dial";
-import { KeyAction } from "./key";
-import type { SingletonAction } from "./singleton-action";
-import { actionStore, ReadOnlyActionStore } from "./store";
-=======
 } from "../events/index.js";
 import { getManifest } from "../manifest.js";
-import { onDidReceiveSettings } from "../settings.js";
+import { settings } from "../settings.js";
 import { ui } from "../ui.js";
 import { Action } from "./action.js";
 import { ActionContext } from "./context.js";
@@ -49,7 +37,6 @@
 import { KeyAction } from "./key.js";
 import type { SingletonAction } from "./singleton-action.js";
 import { actionStore, ReadOnlyActionStore } from "./store.js";
->>>>>>> 36675a65
 
 const manifest = new Lazy<Manifest | null>(() => getManifest());
 
