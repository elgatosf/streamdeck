--- conflicted
+++ resolved
@@ -1,9 +1,6 @@
-import type { JsonObject } from "@elgato/utils";
+import { type EventArgs, type JsonObject, withResolvers } from "@elgato/utils";
 import { randomUUID } from "node:crypto";
 
-<<<<<<< HEAD
-import type { DidReceiveResources, DidReceiveSettings, Resources } from "../../api/index.js";
-=======
 import type {
 	DidReceiveResources,
 	DidReceiveSettings,
@@ -12,10 +9,6 @@
 	PluginEventMap,
 	Resources,
 } from "../../api/index.js";
-import type { EventArgs } from "../../common/event-emitter.js";
-import type { JsonObject } from "../../common/json.js";
-import { PromiseCompletionSource } from "../../common/promises.js";
->>>>>>> e20725f3
 import { connection } from "../connection.js";
 import { requiresVersion } from "../validation.js";
 import { ActionContext } from "./context.js";
@@ -126,12 +119,12 @@
 		command: GetterEvent,
 		event: TEvent,
 	): Promise<EventArgs<PluginEventMap, TEvent>[0]> {
-		const pcs = new PromiseCompletionSource<EventArgs<PluginEventMap, TEvent>[0]>();
+		const { resolve, reject, promise } = withResolvers<EventArgs<PluginEventMap, TEvent>[0]>();
 
 		// Set a timeout to prevent endless awaiting.
 		const timeoutId = setTimeout(() => {
 			listener.dispose();
-			pcs.setException("The request timed out");
+			reject("The request timed out");
 		}, REQUEST_TIMEOUT);
 
 		// Listen for an event that can resolve the request.
@@ -140,7 +133,7 @@
 			if (ev.context == this.id) {
 				clearTimeout(timeoutId);
 				listener.dispose();
-				pcs.setResult(ev);
+				resolve(ev);
 			}
 		});
 
@@ -151,7 +144,7 @@
 			id: randomUUID(),
 		});
 
-		return pcs.promise;
+		return promise;
 	}
 }
 
